--- conflicted
+++ resolved
@@ -4,11 +4,8 @@
 name = "pypi"
 
 [packages]
-<<<<<<< HEAD
 discord-rewrite = "*"
-=======
 pytest = "*"
->>>>>>> 4c60283a
 
 [dev-packages]
 
