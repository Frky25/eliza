"""Cog for tracking players looking to play certain games."""

import asyncio
import collections
import heapq
import itertools
import logging
import random
import time

import discord
from discord.ext import commands

from redbot.core import Config
from redbot.core import checks
from redbot.core.bot import Red


log = logging.getLogger('lfg')


## TODO: Create a default empty-string group for use cases where one LFG queue
## is sufficient, so that the cog can be used with zero additional configuration

## TODO: Refactor queue name validation to happen at get-time

## TODO: Refactor queue-not-found errors to return early to improve nesting
## readability


class NoSuchQueueError(Exception):
  pass


class GuildQueue:
  """Timeout-based priority queue."""

  REMOVED = '<removed-member>'

  def __init__(self, name, role, default_time):
    self.name = name.lower()
    self.dname = name                 # display name
    self.role = role                  # discord.py Role object
    self.default_time = default_time  # time to wait in queue, in minutes

    self.queue = []  # maintain using heapq
    self.finder = {}
    self.id_count = itertools.count()

  def __contains__(self, member):
    return member in self.finder

  def __len__(self):
    return len(self.finder)

  def __bool__(self):
    return bool(self.finder)

  def Clear(self):
    self.queue = []
    self.finder = {}

  def AddMember(self, member, wait_time=None):
    """Add a MEMBER to this queue for WAIT_TIME minutes.

    Args:
      member - A discord.Member.
      wait_time - The number of minutes the member should remain in queue. (default:
          self.default_time)
    Return:
      True if the member is new to the queue; otherwise False."""
    ## Returns True if the member wasn't in the queue already
    new_member = True
    wait_time = wait_time or self.default_time
    if member in self.finder:
      self.RemoveMember(member)
      new_member = False
    count = next(self.id_count)
    queued_member = [int(time.time()) + wait_time * 60,
                     count, member]
    self.finder[member] = queued_member
    heapq.heappush(self.queue, queued_member)
    return new_member

  def RemoveMember(self, member):
    queued_member = self.finder.pop(member)
    queued_member[-1] = GuildQueue.REMOVED

  def PopMember(self):
    member = heapq.heappop(self.queue)[2]
    del self.finder[member]
    return member

  def ListMembers(self):
    return list(self.finder)

  def Overdue(self):
    while self.queue and self.queue[0][2] == GuildQueue.REMOVED:
      heapq.heappop(self.queue)
    return (time.time() > self.queue[0][0]) if self.queue else False


def PersonNL(number, verb=True):
  """Correctly conjugates "$VERB $NUMBER person/people"."""
  if number == 1:
    return 'is 1 person' if verb else '1 person'
  return ('are %d people' if verb else '%d people') % number


class Lfg:
  """Red cog for managing LFG queues."""

  default_guild_settings = {
      'queues': {},
      'lfg_channel': None,
  }

  default_member_settings = {
      'alert': False,
  }

  def __init__(self, bot: Red):
    self.bot = bot
    self.config = Config.get_conf(self, 0x45B277A910C8D1E5, force_registration=True)
    self.config.register_guild(**self.default_guild_settings)
    self.config.register_member(**self.default_member_settings)

    self.guild_queues = collections.defaultdict(dict)
    self.monitoring = {}
    self.watch_interval = 60  # seconds

  async def initialize(self):
    for guild_id in await self.config.all_guilds():
      guild = self.bot.get_guild(guild_id)
      await self.load_guild_queues(guild)
      try:
        self.bot.loop.create_task(self.monitor_guild(guild))
      except ValueError:
        log.error('Failed to automatically start monitoring for %s'
                  ' due to lack of an LFG channel.' % guild.name)

  def __unload(self):
    for guild_id in self.monitoring:
      self.monitoring[guild_id] = False
      self.bot.loop.create_task(
          self.clear_all_roles(self.bot.get_guild(guild_id)))

  ####### Internal accessors

  async def add_to_queue(self, queue, person, minutes):
    await person.add_roles(queue.role)
    return queue.AddMember(person, minutes)

  async def pop_from_queue(self, queue):
    person = queue.PopMember()
    await person.remove_roles(queue.role)
    return person

  async def remove_from_queue(self, queue, person):
    queue.RemoveMember(person)
    await person.remove_roles(queue.role)

  async def remove_from_all_queues(self, person, guild):
    queues = []
    for queue in self.guild_queues[guild.id].values():
      if person in queue:
        queues.append(queue.name)
        await self.remove_from_queue(queue, person)
    return queues

  async def ping(self, person, *args, **kwargs):
    if self.config.member(person).alert():
      return await person.send(*args, **kwargs)

  async def clear_role(self, queue):
    for member in queue.role.members:
      await member.remove_roles(queue.role)

  async def clear_all_roles(self, guild: discord.Guild):
    for queue in self.guild_queues[guild.id].values():
      await self.clear_role(queue)

  async def say_to_guild(self, ctx: commands.Context, *args, **kwargs):
    if ctx.guild is not None:
      channel_id = await self.config.guild(ctx.guild).lfg_channel()
      if channel_id is not None:
        return await ctx.guild.get_channel(channel_id).send(*args, **kwargs)
    return await ctx.send(*args, **kwargs)

  async def load_guild_queues(self, guild: discord.Guild):
    guild_queues = {}
    async with self.config.guild(guild).queues() as queues:
      for queue_name, queue_config in queues.items():
        if queue_config is None:  # queue may have existed before but was deleted
          continue
        guild_queues[queue_name] = GuildQueue(
            name=queue_config['name'],
            role=discord.utils.get(guild.roles, id=queue_config['role_id']),
            default_time=queue_config['default_time'])
    self.guild_queues[guild.id].update(guild_queues)
    return guild_queues

  async def monitor_guild(self, guild: discord.Guild):
    channel_id = await self.config.guild(guild).lfg_channel()
    if channel_id is None:
      raise ValueError("Cannot monitor a guild that doesn't have a LFG output channel set.")
    self.monitoring[guild.id] = True
    while self.monitoring[guild.id]:
      for queue in self.guild_queues[guild.id].values():
        ## TODO :: Refactor duplication of say_to_guild logic here; it's being
        ## used this way for now because there's no Context object around.
        while queue.Overdue():
          member = await self.pop_from_queue(queue)
          self.ping(member, "You've dropped out of the queue for %s due to timeout." % queue.dname)
          await guild.get_channel(channel_id).send(
              "%s has stopped waiting in the `%s` queue due to timeout." % (
                  member.mention, queue.name))
      await asyncio.sleep(self.watch_interval)

  ####### Commands

  @commands.group(name='queue', invoke_without_command=True)
  async def _queue(self, ctx: commands.Context):
    """LFG queue management functions.

To actually join or leave queues, see the `lfg` command group."""
    await ctx.send_help()

  @_queue.command(name='load')
  @commands.guild_only()
  @checks.admin()
  async def queue_load(self, ctx: commands.Context):  ## !queue load
    """Load queue configs for this guild."""
    guild_queues = await self.load_guild_queues(ctx.guild)
    await ctx.send('Loaded %d queue configurations: %s' % (
        len(guild_queues), ', '.join('`%s`' % queue_name for queue_name in guild_queues)))
    await self.queue_start.callback(self, ctx, verbose=True)

  @_queue.command(name='create')
  @commands.guild_only()
  @checks.admin()
  async def queue_create(self, ctx: commands.Context, name):  ## !queue create
    """Create a new queue."""
    if name.lower() in self.guild_queues[ctx.guild.id]:
      await ctx.send('Sorry, it looks like there\'s already a queue in place for %s.' % name)
    else:
      new_role = await ctx.guild.create_role(name='LFG %s' % name)
      self.guild_queues[ctx.guild.id][name.lower()] = GuildQueue(
          name=name, role=new_role, default_time=60)
      config_datum = {
          'name': name,
          'role_id': new_role.id,
          'default_time': 60,  # minutes = 1 hour
      }
      await self.config.guild(ctx.guild).set_raw(
          'queues', name.lower(), value=config_datum)
      await new_role.edit(mentionable=True, position=1)
      await ctx.send('Created new queue `%s` with role %s' % (name.lower(), new_role.mention))

  @_queue.command(name='settime')
  @commands.guild_only()
  @checks.admin()
  async def queue_settime(self, ctx: commands.Context, name, wait_time):
    """Set the default wait time for a queue."""
    if name.lower() not in self.guild_queues[ctx.guild.id]:
      await ctx.send('I don\'t recognize any queue `%s`.' % name.lower())
    else:
      self.guild_queues[ctx.guild.id][name.lower()].default_time = wait_time
      await self.config.guild(ctx.guild).set_raw(
          'queues', name.lower(), 'default_time', value=wait_time)
      await ctx.send('Set queue `%s` to have default wait time %d minutes.' % (
          name.lower(), wait_time))

  @_queue.command(name='sethome')
  @commands.guild_only()
  @checks.admin()
  async def queue_set_home(self, ctx: commands.Context, channel: discord.TextChannel=None):
    """Designate the target for LFG automated messages."""
    channel = channel or ctx.channel
    await self.config.guild(ctx.guild).lfg_channel.set(channel.id)
    await ctx.send("Okay; from now on I'll send general LFG output to %s." % channel.mention)

  @_queue.command(name='list')
  @commands.guild_only()
  async def queue_list(self, ctx: commands.Context):  ## !queue list
    """List available LFG queues."""
    queues = self.guild_queues[ctx.guild.id]
    if not queues:
      await ctx.send('There don\'t appear to be any LFG queues you can join...')
    else:
      await ctx.send('There %s %d queue%s you can join:\n    `%s`' % (
          'is' if len(queues) == 1 else 'are', len(queues),
          's' if len(queues) > 1 else '', '`, `'.join(queues)))

  @_queue.command(name='delete')
  @commands.guild_only()
  @checks.admin()
  async def queue_delete(self, ctx: commands.Context, name):  ## !queue delete
    """Remove a queue."""
    if name.lower() not in self.guild_queues[ctx.guild.id]:
      await ctx.send('Sorry, there doesn\'t appear to be a queue by that name.')
    else:
      await self.guild_queues[ctx.guild.id][name.lower()].role.delete()
      await self.config.guild(ctx.guild).set_raw('queues', name.lower(), value=None)
      del self.guild_queues[ctx.guild.id][name.lower()]
      await ctx.send('OK, removed the queue for `%s` and its role.' % name.lower())

  @_queue.command(name='start')
  @commands.guild_only()
  @checks.admin()
  async def queue_start(self, ctx: commands.Context, verbose=True):  ## !queue start
    """Start the background process for queue monitoring in the current guild."""
    if verbose:
      await ctx.send('Starting queue monitoring.')
    try:
      await self.monitor_guild(ctx.guild)
    except ValueError:
      await ctx.send("Cannot monitor a guild that doesn't have a LFG output channel set."
                     " Use `!queue sethome <channel>` to set an output channel.")
    finally:
      self.monitoring[ctx.guild.id] = False

  @_queue.command(name='stop')
  @commands.guild_only()
  @checks.admin()
  async def queue_stop(self, ctx: commands.Context):  ## !queue stop
    """Stop the background process for queue monitoring in the current guild."""
    await ctx.send('Okay, stopping queue monitoring for this guild.')
    self.monitoring[ctx.guild.id] = False

  @commands.group(name='lfg', invoke_without_command=True)
  @commands.guild_only()
  async def _lfg(self, ctx: commands.Context, queue_name, minutes=0):  ## !lfg
    """Join an LFG queue.

Adds you to an LFG queue, including a mentionable role, for the indicated \
number of minutes. If you do not specify the number of minutes, it is \
whatever default value is configured for the queue (probably 60 minutes).

For a list of queues, try `!lfg list`.

To remove yourself from queuing, you can `!play <opponent>`, `!play <queue_name>`, \
or simply `!lfg clear`."""
    queue = self.guild_queues[ctx.guild.id].get(queue_name.lower(), None)
    if queue is None:
      await ctx.send('Sorry, there doesn\'t appear to be an LFG queue for that.')
    else:
      ## AddMember side-effects to enqueue ctx.author. The if statement is to handle
      ## the behavior afterward depending on whether
      if await self.add_to_queue(queue, ctx.author, minutes):
        await self.say_to_guild(
            ctx, '%s has joined the %s queue (%s waiting)' % (
                ctx.author.mention, queue.role.mention,
                PersonNL(len(queue), verb=False)))
        for member in queue.ListMembers():
          if member != ctx.author:
            await self.ping('%s has joined you in the queue for %s.' % (
                ctx.author.mention, queue.dname))
      else:
        await ctx.send('Okay, updating your time in the `%s` queue to %d minutes.' % (
            queue.name, minutes))

  @_lfg.command(name='clear')
  @commands.guild_only()
  async def lfg_clear(self, ctx: commands.Context):
    """Remove yourself from all LFG queues in this server."""
    queues = await self.remove_from_all_queues(ctx.author, ctx.guild)
    if queues:
      await ctx.send('Okay, removed you from %d queue%s: %s' % (
          len(queues), 's' if len(queues) > 1 else '',
          ', '.join('`%s`' % name for name in queues)))
    else:
      await ctx.send('You weren\'t in any queues.')

  @_lfg.command(name='list')
  @commands.guild_only()
  async def lfg_list(self, ctx: commands.Context, queue_name=None):
    """List all or one of the queues in this server."""
    if queue_name is not None:
      queue = self.guild_queues[ctx.guild.id].get(queue_name.lower(), None)
      if queue is None:
        return await ctx.send('Sorry, there doesn\'t appear to be an LFG queue for that.')
      if not queue:
        return await ctx.send('No one\'s currently waiting in the `%s` queue.' % queue.name)
      return await ctx.send(
          'There %s waiting in the `%s` queue:\n%s' % (
              PersonNL(len(queue), verb=True), queue.name,
              '; '.join(member.display_name for member in queue.ListMembers())))
    else:
      all_members, outputs = set(), []
      for q_name, queue in self.guild_queues[ctx.guild.id].items():
        if not queue:
          outputs.append('`%s` (0 people)' % q_name)
        else:
          all_members.update(queue.ListMembers())
          outputs.append('`%s` (%s): %s' % (
              q_name,
              PersonNL(len(queue), verb=False),
              '; '.join(member.display_name for member in queue.ListMembers())))
      return await ctx.send('There %s waiting in %d queue%s:\n%s' % (
          PersonNL(len(all_members), verb=True),
          len(self.guild_queues[ctx.guild.id]),
          's' if len(self.guild_queues[ctx.guild.id]) != 1 else '',
          '\n'.join(outputs)))

  @_lfg.command(name='alert')
  @commands.guild_only()
  async def lfg_alert(self, ctx: commands.Context):
    """Toggle DM alerts for LFG pings. (default: off)"""
    alert = await self.config.member(ctx.author).alert()
    await self.config.member(ctx.author).alert.set(not alert)
    if alert:  # Remember, this is the original value
      return await ctx.send('Okay, I won\'t send you direct messages for LFG pings.')
    return await ctx.send('Okay, I\'ll send you a direct message in addition to the'
                          ' normal LFG ping.')

  @commands.command()
  @commands.guild_only()
  async def play(self, ctx: commands.Context, *targets):
    """Play a game or an opponent, dropping out of all LFG queues.

If `target` mentions a specific player or players, you and the named \
person(s) will be dropped out of your queue, and the named person(s) will be notified.

If `target` is the name of a queue, an opponent will be chosen out of that \
queue for you at random. You may optionally append a number (e.g. `!play empyreal 3`) \
to challange that many random opponents (or up to that many, if not enough people are \
in queue."""
    if targets and targets[0].lower() in self.guild_queues[ctx.guild.id]:
      queue = self.guild_queues[ctx.guild.id][targets[0]]
      try:
        if len(targets) > 2:
          raise ValueError
        num_opponents = int(targets[1]) if len(targets) == 2 else 1
        possible_opponents = queue.ListMembers()
        if ctx.author in possible_opponents:
          possible_opponents.remove(ctx.author)
        if not possible_opponents:
          return await ctx.send(
              'Sorry, there isn\'t anyone else waiting in the `%s` queue.' % queue.name)
        if num_opponents > len(possible_opponents):
          return await ctx.send(
              'There are only %d opponents available; if you\'re sure you want to play'
              ' with that many, re-run `!play %s %d`.' % (
                  len(possible_opponents), queue.name, len(possible_opponents)))
        opponents = random.sample(possible_opponents, num_opponents)
      except ValueError:
        return await ctx.send('Sorry, could not parse the rest of your request: `%s`' %
                              ' '.join(targets[1:]))
    else:
      opponents = ctx.message.mentions
      queue = None

    await self.remove_from_all_queues(ctx.author, ctx.guild)
    for player in opponents:
      old_queues = await self.remove_from_all_queues(player, ctx.guild)
<<<<<<< HEAD
      await self.ping(player,
                      '%s has challenged you to a game of %s! Removing you from these queues: `%s`' % (
                          ctx.author.mention, queue.dname, '`, `'.join(old_queues)))
    await ctx.send('%s -- %s has challenged you to a game%s!' % (
        ', '.join(member.mention for member in opponents),
        ctx.author.mention, '' if queue is None else (' of ' + queue.dname)))
=======
      await self.ping(
          '%s has challenged you to a game of %s! Removing you from these queues: `%s`' % (
              ctx.author.mention, queue.dname, '`, `'.join(old_queues)))
    await self.say_to_guild(
        ctx, '%s -- %s has challenged you to a game%s!' % (
            ', '.join(member.mention for member in opponents),
            ctx.author.mention, '' if queue is None else ('of ' + queue.dname)))
>>>>>>> 646c5d38
<|MERGE_RESOLUTION|>--- conflicted
+++ resolved
@@ -454,19 +454,11 @@
     await self.remove_from_all_queues(ctx.author, ctx.guild)
     for player in opponents:
       old_queues = await self.remove_from_all_queues(player, ctx.guild)
-<<<<<<< HEAD
-      await self.ping(player,
-                      '%s has challenged you to a game of %s! Removing you from these queues: `%s`' % (
-                          ctx.author.mention, queue.dname, '`, `'.join(old_queues)))
-    await ctx.send('%s -- %s has challenged you to a game%s!' % (
-        ', '.join(member.mention for member in opponents),
-        ctx.author.mention, '' if queue is None else (' of ' + queue.dname)))
-=======
       await self.ping(
+          player,
           '%s has challenged you to a game of %s! Removing you from these queues: `%s`' % (
               ctx.author.mention, queue.dname, '`, `'.join(old_queues)))
     await self.say_to_guild(
         ctx, '%s -- %s has challenged you to a game%s!' % (
             ', '.join(member.mention for member in opponents),
-            ctx.author.mention, '' if queue is None else ('of ' + queue.dname)))
->>>>>>> 646c5d38
+            ctx.author.mention, '' if queue is None else (' of ' + queue.dname)))